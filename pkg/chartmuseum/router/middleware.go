--- conflicted
+++ resolved
@@ -106,26 +106,6 @@
 		return
 	}
 
-<<<<<<< HEAD
-	var alreadyPrefixed bool
-	pathSplit := strings.Split(reqPath, "/")
-	numParts := len(pathSplit)
-
-	if numParts >= 2 {
-		// If prefixed with /system, prefix with defaultPrefix
-		if pathSplit[1] == "system" {
-			c.Request.URL.Path = pathutil.Join(systemRoutePrefix, reqPath)
-			return
-		}
-
-		// If prefixed with /api, prefix with apiPrefix
-		if pathSplit[1] == "api" {
-			c.Request.URL.Path = pathutil.Join(apiRoutePrefix, reqPath)
-			alreadyPrefixed = true
-			pathSplit = pathSplit[1:]
-			numParts--
-		}
-=======
 	startIndex := 1
 	pathSplit := strings.Split(reqPath, "/")
 	numParts := len(pathSplit)
@@ -136,7 +116,6 @@
 	} else {
 		// Assume this is a repo route, prefix the route with repoRoutePrefix
 		c.Request.URL.Path = pathutil.Join(repoRoutePrefix, reqPath)
->>>>>>> 6699592b
 	}
 
 	// set "repo" in c.Request.Response.Header (if appropriate)
@@ -149,12 +128,4 @@
 		cmRepoHeader := strings.Join(a, "/")
 		c.Request.Response.Header.Set("repo", cmRepoHeader)
 	}
-<<<<<<< HEAD
-
-	// Assume this is a repo route, prefix the route with repoRoutePrefix
-	if !alreadyPrefixed {
-		c.Request.URL.Path = pathutil.Join(repoRoutePrefix, reqPath)
-	}
-=======
->>>>>>> 6699592b
 }